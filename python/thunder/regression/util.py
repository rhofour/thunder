--- conflicted
+++ resolved
@@ -5,7 +5,6 @@
 from scipy.linalg import *
 
 def regressionModel(modelFile,regressionMode) :
-<<<<<<< HEAD
     
     class model : pass
 
@@ -48,42 +47,6 @@
     model.regressionMode = regressionMode
 
     return model
-=======
-	
-	class model : pass
-
-	if regressionMode == 'mean' :
-		X = loadmat(modelFile + "_X.mat")['X']
-		X = X.astype(float)
-		model.X = X
-
-	if (regressionMode == 'linear') | (regressionMode == 'linear-shuffle') :
-		X = loadmat(modelFile + "_X.mat")['X']
-		X = concatenate((ones((1,shape(X)[1])),X))
-		X = X.astype(float)
-		g = loadmat(modelFile + "_g.mat")['g']
-		g = g.astype(float)[0]
-		Xhat = dot(inv(dot(X,transpose(X))),X)
-		model.X = X
-		model.Xhat = Xhat
-		model.g = g
-		model.nG = len(unique(model.g))
-
-	if regressionMode == 'linear-shuffle' :
-		model.nRnd = float(100)
-
-	if regressionMode == 'bilinear' :
-		X1 = loadmat(modelFile + "_X1.mat")['X1']
-		X2 = loadmat(modelFile + "_X2.mat")['X2']
-		X1hat = dot(inv(dot(X1,transpose(X1))),X1)
-		model.X1 = X1
-		model.X2 = X2
-		model.X1hat = X1hat
-
-	model.regressionMode = regressionMode
-
-	return model
->>>>>>> 82d9001d
 
 def tuningModel(modelFile,tuningMode) :
 
@@ -226,5 +189,4 @@
         means[iv,:] = subset.map(lambda b : b[0]).reduce(lambda x,y : x + y) / n
         sds[iv,:] = subset.map(lambda b : (b[0] - means[iv,:])**2).reduce(lambda x,y : x + y) / (n - 1)
     
-    return means, sds
-
+    return means, sds