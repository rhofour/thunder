--- conflicted
+++ resolved
@@ -1,11 +1,7 @@
 {
  "metadata": {
   "name": "",
-<<<<<<< HEAD
-  "signature": "sha256:52fc3c637e25e6f8d783ffaa626e0d82212bbd9aebada71c8701a16954a1bb10"
-=======
-  "signature": "sha256:a0b9974037ec53efd75237821109b8b938ed3b68574c17f4d06cedd42607caf7"
->>>>>>> aa9d231b
+  "signature": "sha256:50a3dd78016ef718298ec2b5474874a2252ddfc7ed42ab992ff74057232225f9"
  },
  "nbformat": 3,
  "nbformat_minor": 0,
@@ -80,63 +76,13 @@
      "collapsed": false,
      "input": [
       "mediumCase = tsc.makeExample('factor', q=5, p=400, nrows=100)\n",
-<<<<<<< HEAD
       "g2 = RowMatrix(sc.parallelize(enumerate(mediumCase.gramian(), 1)))\n",
-      "res2, a1, a2, a3, a4, lup1, u2t, l2p = LU(nb=320).calc(g2)"
-=======
-      "g2 = RowMatrix(sc.parallelize(enumerate(mediumCase.gramian())))\n",
       "res2, a1, a2, a3, a4, lup1, u2t = LU(nb=320).calc(g2)"
->>>>>>> aa9d231b
      ],
      "language": "python",
      "metadata": {},
      "outputs": [],
-     "prompt_number": 4
-    },
-    {
-     "cell_type": "code",
-     "collapsed": false,
-     "input": [
-<<<<<<< HEAD
-      "u1t = lup1.ut.collectValuesAsArray()\n",
-      "sum(sum(abs(l2p.collectValuesAsArray().dot(u1t.transpose()) - a3.collectValuesAsArray())))"
-=======
-      "recreatedA2 = LU()._times(lup1.l, u2t)\n",
-      "recreatedA2.rdd = recreatedA2.rdd.sortByKey()\n",
-      "sum(sum(abs(recreatedA2.collectValuesAsArray() - a2.collectValuesAsArray())))"
->>>>>>> aa9d231b
-     ],
-     "language": "python",
-     "metadata": {},
-     "outputs": [
-      {
-       "metadata": {},
-       "output_type": "pyout",
-<<<<<<< HEAD
-       "prompt_number": 7,
-       "text": [
-        "1.1123560406112176e-11"
-       ]
-      }
-     ],
-     "prompt_number": 7
-=======
-       "prompt_number": 5,
-       "text": [
-        "3.1473657013947332e-10"
-       ]
-      }
-     ],
-     "prompt_number": 5
->>>>>>> aa9d231b
-    },
-    {
-     "cell_type": "code",
-     "collapsed": false,
-     "input": [],
-     "language": "python",
-     "metadata": {},
-     "outputs": []
+     "prompt_number": 2
     }
    ],
    "metadata": {}
